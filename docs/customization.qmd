---
title: "Customization"
---

## Development workflow

### Dependency management with `uv`

The project uses `uv` to manage dependencies:

- Add new dependency: `uv add <dependency>`
- Add development dependency: `uv add --dev <dependency>`
- Remove dependency: `uv remove <dependency>`
- Update lock file: `uv lock`
- Install all dependencies: `uv sync`
- Install only production dependencies: `uv sync --no-dev`
- Upgrade dependencies: `uv lock --upgrade`

### IDE configuration

If you are using VSCode or Cursor as your IDE, you will need to select the `uv`-managed Python version as your interpreter for the project. Go to `View > Command Palette`, search for `Python: Select Interpreter`, and select the Python version labeled `('.venv':venv)`.

If your IDE does not automatically detect and display this option, you can manually select the interpreter by selecting "Enter interpreter path" and then navigating to the `.venv/bin/python` subfolder in your project directory.

### Testing

The project uses Pytest for unit testing. It's highly recommended to write and run tests before committing code to ensure nothing is broken!

The following fixtures, defined in `tests/conftest.py`, are available in the test suite:

- `engine`: Creates a new SQLModel engine for the test database.
- `set_up_database`: Sets up the test database before running the test suite by dropping all tables and recreating them to ensure a clean state.
- `session`: Provides a session for database operations in tests.
- `clean_db`: Cleans up the database tables before each test by deleting all entries in the `PasswordResetToken` and `User` tables.
- `auth_client`: Provides a `TestClient` instance with access and refresh token cookies set, overriding the `get_session` dependency to use the `session` fixture.
- `unauth_client`: Provides a `TestClient` instance without authentication cookies set, overriding the `get_session` dependency to use the `session` fixture.
- `test_user`: Creates a test user in the database with a predefined name, email, and hashed password.

To run the tests, use these commands:

- Run all tests: `pytest`
- Run tests in debug mode (includes logs and print statements in console output): `pytest -s`
- Run particular test files by name: `pytest <test_file_name>`
- Run particular tests by name: `pytest -k <test_name>`

### Type checking with mypy

The project uses type annotations and mypy for static type checking. To run mypy, use this command from the root directory:

```bash
mypy .
```

We find that mypy is an enormous time-saver, catching many errors early and greatly reducing time spent debugging unit tests. However, note that mypy requires you type annotate every variable, function, and method in your code base, so taking advantage of it requires a lifestyle change!
<<<<<<< HEAD
=======

### Developing with LLMs

In line with the [llms.txt standard](https://llmstxt.org/), we have provided a Markdown-formatted prompt—designed to help LLM agents understand how to work with this template—as a text file: [llms.txt](static/llms.txt).

One use case for this file, if using the Cursor IDE, is to rename it to `.cursorrules` and place it in your project directory (see the [Cursor docs](https://docs.cursor.com/context/rules-for-ai) on this for more information). Alternatively, you could use it as a custom system prompt in the web interface for ChatGPT, Claude, or the LLM of your choice.

We have also exposed the full Markdown-formatted project documentation as a [single text file](static/documentation.txt) for easy downloading and embedding for RAG workflows.
>>>>>>> 10db84d6

## Project structure

### Customizable folders and files

- FastAPI application entry point and GET routes: `main.py`
- FastAPI POST routes: `routers/`
    - User authentication endpoints: `auth.py`
    - User profile management endpoints: `user.py`
    - Organization management endpoints: `organization.py`
    - Role management endpoints: `role.py`
- Jinja2 templates: `templates/`
- Bootstrap Sass Files: `scss/`
- Static assets: `static/`
- Unit tests: `tests/`
- Test database configuration: `docker-compose.yml`
- Helper functions: `utils/`
    - Auth helpers: `auth.py`
    - Database helpers: `db.py`
    - Database models: `models.py`
- Environment variables: `.env`
- CI/CD configuration: `.github/`
- Project configuration: `pyproject.toml`
- Quarto documentation: 
    - Source: `index.qmd` + `docs/`
    - Configuration: `_quarto.yml`

Most everything else is auto-generated and should not be manually modified.

### Defining a web backend with FastAPI

We use FastAPI to define the "API endpoints" of our application. An API endpoint is simply a URL that accepts user requests and returns responses. When a user visits a page, their browser sends what's called a "GET" request to an endpoint, and the server processes it (often querying a database), and returns a response (typically HTML). The browser renders the HTML, displaying the page.

We also create POST endpoints, which accept form submissions so the user can create, update, and delete data in the database. This template follows the Post-Redirect-Get (PRG) pattern to handle POST requests. When a form is submitted, the server processes the data and then returns a "redirect" response, which sends the user to a GET endpoint to re-render the page with the updated data. (See [Architecture](https://promptlytechnologies.com/fastapi-jinja2-postgres-webapp/docs/architecture.html) for more details.)

#### Routing patterns in this template

In this template, GET routes are defined in the main entry point for the application, `main.py`. POST routes are organized into separate modules within the `routers/` directory.

We name our GET routes using the convention `read_<name>`, where `<name>` is the name of the page, to indicate that they are read-only endpoints that do not modify the database.

We divide our GET routes into authenticated and unauthenticated routes, using commented section headers in our code that look like this:

```python
# --- Authenticated Routes ---
```

Some of our routes take request parameters, which we pass as keyword arguments to the route handler. These parameters should be type annotated for validation purposes.

Some parameters are shared across all authenticated or unauthenticated routes, so we define them in the `common_authenticated_parameters` and `common_unauthenticated_parameters` dependencies defined in `main.py`.

### HTML templating with Jinja2

To generate the HTML pages to be returned from our GET routes, we use Jinja2 templates. Jinja2's hierarchical templates allow creating a base template (`templates/base.html`) that defines the overall layout of our web pages (e.g., where the header, body, and footer should go). Individual pages can then extend this base template. We can also template reusable components that can be injected into our layout or page templates.

With Jinja2, we can use the `{% block %}` tag to define content blocks, and the `{% extends %}` tag to extend a base template. We can also use the `{% include %}` tag to include a component in a parent template. See the [Jinja2 documentation on template inheritance](https://jinja.palletsprojects.com/en/stable/templates/#template-inheritance) for more details.

### Bootstrap Sass Files 
Install Node.js on your local machine if it is not there already.
Install sass, gulp, and gulp-sass on your local machine:
```bash
npm install sass gulp gulp-sass
```
Restart VS Code and press Run Task from the Terminal menu on the gulpfile.js. Choose gulp:default and select your option for output. This automates Sass compilation. 

There is already a default styles.scss file in the `scss` folder. Here are customization instructions for Sass files that can be included in `sass`:
[Boostrap Customization with Sass](https://getbootstrap.com/docs/5.3/customize/sass/)

There are a lot of free templates available online, such as on [Start Bootstrap]|[https://startbootstrap.com]

#### Context variables

Context refers to Python variables passed to a template to populate the HTML. In a FastAPI GET route, we can pass context to a template using the `templates.TemplateResponse` method, which takes the request and any context data as arguments. For example:

```python
@app.get("/welcome")
async def welcome(request: Request):
    return templates.TemplateResponse(
        "welcome.html",
        {"username": "Alice"}
    )
```

In this example, the `welcome.html` template will receive two pieces of context: the user's `request`, which is always passed automatically by FastAPI, and a `username` variable, which we specify as "Alice". We can then use the `{{{ username }}}` syntax in the `welcome.html` template (or any of its parent or child templates) to insert the value into the HTML.

#### Form validation strategy

While this template includes comprehensive server-side validation through Pydantic models and custom validators, it's important to note that server-side validation should be treated as a fallback security measure. If users ever see the `validation_error.html` template, it indicates that our client-side validation has failed to catch invalid input before it reaches the server.

Best practices dictate implementing thorough client-side validation via JavaScript and/or HTML `input` element `pattern` attributes to:
- Provide immediate feedback to users
- Reduce server load
- Improve user experience by avoiding round-trips to the server
- Prevent malformed data from ever reaching the backend

Server-side validation remains essential as a security measure against malicious requests that bypass client-side validation, but it should rarely be encountered during normal user interaction. See `templates/authentication/register.html` for a client-side form validation example involving both JavaScript and HTML regex `pattern` matching.

#### Email templating

Password reset and other transactional emails are also handled through Jinja2 templates, located in the `templates/emails` directory. The email templates follow the same inheritance pattern as web templates, with `base_email.html` providing the common layout and styling.

Here's how the default password reset email template looks:

![Default Password Reset Email Template](static/reset_email.png)

The email templates use inline CSS styles to ensure consistent rendering across email clients. Like web templates, they can receive context variables from the Python code (such as `reset_url` in the password reset template).

### Writing type annotated code

Pydantic is used for data validation and serialization. It ensures that the data received in requests meets the expected format and constraints. Pydantic models are used to define the structure of request and response data, making it easy to validate and parse JSON payloads.

If a user-submitted form contains data that has the wrong number, names, or types of fields, Pydantic will raise a `RequestValidationError`, which is caught by middleware and converted into an HTTP 422 error response.

For other, custom validation logic, we add Pydantic `@field_validator` methods to our Pydantic request models and then add the models as dependencies in the signatures of corresponding POST routes. FastAPI's dependency injection system ensures that dependency logic is executed before the body of the route handler.

#### Defining request models and custom validators

For example, in the `UserRegister` request model in `routers/authentication.py`, we add a custom validation method to ensure that the `confirm_password` field matches the `password` field. If not, it raises a custom `PasswordMismatchError`:

```python
class PasswordMismatchError(HTTPException):
    def __init__(self, field: str = "confirm_password"):
        super().__init__(
            status_code=422,
            detail={
                "field": field,
                "message": "The passwords you entered do not match"
            }
        )

class UserRegister(BaseModel):
    name: str
    email: EmailStr
    password: str
    confirm_password: str

    # Custom validators are added as class attributes
    @field_validator("confirm_password", check_fields=False)
    def validate_passwords_match(cls, v: str, values: dict[str, Any]) -> str:
        if v != values["password"]:
            raise PasswordMismatchError()
        return v
    # ...
```

We then add this request model as a dependency in the signature of our POST route:

```python
@app.post("/register")
async def register(request: UserRegister = Depends()):
    # ...
```

When the user submits the form, Pydantic will first check that all expected fields are present and match the expected types. If not, it raises a `RequestValidationError`. Then, it runs our custom `field_validator`, `validate_passwords_match`. If it finds that the `confirm_password` field does not match the `password` field, it raises a `PasswordMismatchError`. These exceptions can then be caught and handled by our middleware.

(Note that these examples are simplified versions of the actual code.)

#### Converting form data to request models

In addition to custom validation logic, we also need to define a method on our request models that converts form data into the request model. Here's what that looks like in the `UserRegister` request model from the previous example:

```python
class UserRegister(BaseModel):
    # ...

    @classmethod
    async def as_form(
        cls,
        name: str = Form(...),
        email: EmailStr = Form(...),
        password: str = Form(...),
        confirm_password: str = Form(...)
    ):
        return cls(
            name=name,
            email=email,
            password=password,
            confirm_password=confirm_password
        )
``` 

#### Middleware exception handling

Middlewares—which process requests before they reach the route handlers and responses before they are sent back to the client—are defined in `main.py`. They are commonly used in web development for tasks such as error handling, authentication token validation, logging, and modifying request/response objects.

This template uses middlewares exclusively for global exception handling; they only affect requests that raise an exception. This allows for consistent error responses and centralized error logging. Middleware can catch exceptions raised during request processing and return appropriate HTTP responses. 

Middleware functions are decorated with `@app.exception_handler(ExceptionType)` and are executed in the order they are defined in `main.py`, from most to least specific.

Here's a middleware for handling the `PasswordMismatchError` exception from the previous example, which renders the `errors/validation_error.html` template with the error details:

```python
@app.exception_handler(PasswordMismatchError)
async def password_mismatch_exception_handler(request: Request, exc: PasswordMismatchError):
    return templates.TemplateResponse(
        request,
        "errors/validation_error.html",
        {
            "status_code": 422,
            "errors": {"error": exc.detail}
        },
        status_code=422,
    )
```

### Database configuration and access with SQLModel

SQLModel is an Object-Relational Mapping (ORM) library that allows us to interact with our PostgreSQL database using Python classes instead of writing raw SQL. It combines the features of SQLAlchemy (a powerful database toolkit) with Pydantic's data validation.

#### Models and relationships

Our database models are defined in `utils/models.py`. Each model is a Python class that inherits from `SQLModel` and represents a database table. The key models are:

- `Organization`: Represents a company or team
- `User`: Represents a user account with name, email, and avatar
- `Role`: Represents a set of permissions within an organization
- `Permission`: Represents specific actions a user can perform (defined by ValidPermissions enum)
- `PasswordResetToken`: Manages password reset functionality with expiration
- `UserPassword`: Stores hashed user passwords separately from user data

Two additional models are used by SQLModel to manage many-to-many relationships; you generally will not need to interact with them directly:

- `UserRoleLink`: Maps users to their roles (many-to-many relationship)
- `RolePermissionLink`: Maps roles to their permissions (many-to-many relationship)

Here's an entity-relationship diagram (ERD) of the current database schema, automatically generated from our SQLModel definitions:

```{python}
#| echo: false
#| warning: false
import sys
sys.path.append("..")
from utils.models import *
from utils.db import engine
from sqlalchemy import MetaData
from sqlalchemy_schemadisplay import create_schema_graph

# Create the directed graph
graph = create_schema_graph(
    engine=engine,
    metadata=SQLModel.metadata,
    show_datatypes=True,
    show_indexes=True,
    rankdir='TB',
    concentrate=False
)

# Save the graph
graph.write_png('static/schema.png')
```

![Database Schema](static/schema.png)


#### Database helpers

Database operations are facilitated by helper functions in `utils/db.py`. Key functions include:

- `set_up_db()`: Initializes the database schema and default data (which we do on every application start in `main.py`)
- `get_connection_url()`: Creates a database connection URL from environment variables in `.env`
- `get_session()`: Provides a database session for performing operations

To perform database operations in route handlers, inject the database session as a dependency:

```python
@app.get("/users")
async def get_users(session: Session = Depends(get_session)):
    users = session.exec(select(User)).all()
    return users
```

The session automatically handles transaction management, ensuring that database operations are atomic and consistent.

There is also a helper method on the `User` model that checks if a user has a specific permission for a given organization. Its first argument must be a `ValidPermissions` enum value (from `utils/models.py`), and its second argument must be an `Organization` object or an `int` representing an organization ID:

```python
permission = ValidPermissions.CREATE_ROLE
organization = session.exec(select(Organization).where(Organization.name == "Acme Inc.")).first()

user.has_permission(permission, organization)
```

You should create custom `ValidPermissions` enum values for your application and validate that users have the necessary permissions before allowing them to modify organization data resources.

#### Cascade deletes

Cascade deletes (in which deleting a record from one table deletes related records from another table) can be handled at either the ORM level or the database level. This template handles cascade deletes at the ORM level, via SQLModel relationships. Inside a SQLModel `Relationship`, we set:

```python
sa_relationship_kwargs={
    "cascade": "all, delete-orphan"
}
```

This tells SQLAlchemy to cascade all operations (e.g., `SELECT`, `INSERT`, `UPDATE`, `DELETE`) to the related table. Since this happens through the ORM, we need to be careful to do all our database operations through the ORM using supported syntax. That generally means loading database records into Python objects and then deleting those objects rather than deleting records in the database directly. 

For example,

```python
session.exec(delete(Role))
```

will not trigger the cascade delete. Instead, we need to select the role objects and then delete them:

```python
for role in session.exec(select(Role)).all():
    session.delete(role)
```

This is slower than deleting the records directly, but it makes [many-to-many relationships](https://sqlmodel.tiangolo.com/tutorial/many-to-many/create-models-with-link/#create-the-tables) much easier to manage.<|MERGE_RESOLUTION|>--- conflicted
+++ resolved
@@ -52,8 +52,6 @@
 ```
 
 We find that mypy is an enormous time-saver, catching many errors early and greatly reducing time spent debugging unit tests. However, note that mypy requires you type annotate every variable, function, and method in your code base, so taking advantage of it requires a lifestyle change!
-<<<<<<< HEAD
-=======
 
 ### Developing with LLMs
 
@@ -62,7 +60,6 @@
 One use case for this file, if using the Cursor IDE, is to rename it to `.cursorrules` and place it in your project directory (see the [Cursor docs](https://docs.cursor.com/context/rules-for-ai) on this for more information). Alternatively, you could use it as a custom system prompt in the web interface for ChatGPT, Claude, or the LLM of your choice.
 
 We have also exposed the full Markdown-formatted project documentation as a [single text file](static/documentation.txt) for easy downloading and embedding for RAG workflows.
->>>>>>> 10db84d6
 
 ## Project structure
 
