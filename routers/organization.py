--- conflicted
+++ resolved
@@ -187,16 +187,7 @@
     # This will raise appropriate exceptions if org doesn't exist or user lacks access
     organization = get_organization(org_id, user.id, session)
 
-<<<<<<< HEAD
-    if not check_user_permission(user.id, org_id, ValidPermissions.DELETE_ORGANIZATION, session):
-        raise InsufficientPermissionsError()
-
-    organization.deleted = True
-    organization.updated_at = utc_time()
-    session.add(organization)
-=======
-    session.delete(db_org)
->>>>>>> 2bd854e5
+    session.delete(organization)
     session.commit()
 
     return RedirectResponse(url="/profile", status_code=303)